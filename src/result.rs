--- conflicted
+++ resolved
@@ -10,7 +10,7 @@
     string::{String, ToString},
 };
 
-#[cfg(not(feature = "no_stdlib"))]
+#[cfg(not(feature = "no_std"))]
 use crate::stdlib::path::PathBuf;
 
 /// Evaluation result.
@@ -54,7 +54,7 @@
     /// Wrapped value is the type of the actual result.
     ErrorMismatchOutputType(String, Position),
     /// Error reading from a script file. Wrapped value is the path of the script file.
-    #[cfg(not(feature = "no_stdlib"))]
+    #[cfg(not(feature = "no_std"))]
     ErrorReadingScriptFile(PathBuf, std::io::Error),
     /// Inappropriate member access.
     ErrorDotExpr(String, Position),
@@ -101,7 +101,7 @@
             }
             Self::ErrorAssignmentToConstant(_, _) => "Assignment to a constant variable",
             Self::ErrorMismatchOutputType(_, _) => "Output type is incorrect",
-            #[cfg(not(feature = "no_stdlib"))]
+            #[cfg(not(feature = "no_std"))]
             Self::ErrorReadingScriptFile(_, _) => "Cannot read from script file",
             Self::ErrorDotExpr(_, _) => "Malformed dot expression",
             Self::ErrorArithmetic(_, _) => "Arithmetic error",
@@ -136,7 +136,7 @@
             }
             Self::ErrorLoopBreak(pos) => write!(f, "{} ({})", desc, pos),
             Self::Return(_, pos) => write!(f, "{} ({})", desc, pos),
-            #[cfg(not(feature = "no_stdlib"))]
+            #[cfg(not(feature = "no_std"))]
             Self::ErrorReadingScriptFile(path, err) => {
                 write!(f, "{} '{}': {}", desc, path.display(), err)
             }
@@ -209,10 +209,7 @@
 impl EvalAltResult {
     pub fn position(&self) -> Position {
         match self {
-<<<<<<< HEAD
-            #[cfg(not(feature = "no_stdlib"))]
-=======
->>>>>>> ef8d428f
+            #[cfg(not(feature = "no_std"))]
             Self::ErrorReadingScriptFile(_, _) => Position::none(),
 
             Self::ErrorParsing(err) => err.position(),
@@ -241,10 +238,7 @@
 
     pub(crate) fn set_position(&mut self, new_position: Position) {
         match self {
-<<<<<<< HEAD
-            #[cfg(not(feature = "no_stdlib"))]
-=======
->>>>>>> ef8d428f
+            #[cfg(not(feature = "no_std"))]
             Self::ErrorReadingScriptFile(_, _) => (),
 
             Self::ErrorParsing(ParseError(_, ref mut pos))
